--- conflicted
+++ resolved
@@ -18,12 +18,11 @@
         td_config = config.get_value_from_json_file("audio.json", "transientDetection", {})
         self.threshold = td_config.get("threshold", 0.20)
         
-<<<<<<< HEAD
         # Get playback tempo parameters from config
         pt_config = config.get_value_from_json_file("audio.json", "playbackTempo", {})
         self.playback_tempo_enabled = pt_config.get("enabled", False)
         self.target_bpm = pt_config.get("targetBpm", 120)
-=======
+        
         # Get playback mode from config
         playback_config = config.get_value_from_json_file("audio.json", "playback", {})
         self.playback_mode = playback_config.get("mode", "one-shot")
@@ -39,7 +38,6 @@
         self.current_segment = (None, None)
         
         print(f"Playback mode initialized to: {self.playback_mode}")
->>>>>>> f6eb00cb
         
         self.view = None
         
@@ -64,7 +62,6 @@
         self.start_marker_pos = None
         self.end_marker_pos = None
         
-<<<<<<< HEAD
         # Initialize playback tempo UI
         if hasattr(self.view, 'update_playback_tempo_display'):
             # Get source BPM from model if available
@@ -79,11 +76,10 @@
                 self.target_bpm,
                 1.0  # Initial ratio
             )
-=======
+        
         # Set initial playback mode in view if the method exists
         if hasattr(self.view, 'update_playback_mode_menu'):
             self.view.update_playback_mode_menu(self.playback_mode)
->>>>>>> f6eb00cb
 
     def on_threshold_changed(self, threshold):
         self.threshold = threshold
