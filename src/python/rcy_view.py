--- conflicted
+++ resolved
@@ -1,8 +1,4 @@
-<<<<<<< HEAD
 from PyQt6.QtWidgets import QApplication, QLabel, QLineEdit, QComboBox, QMessageBox, QMainWindow, QFileDialog, QWidget, QVBoxLayout, QHBoxLayout, QPushButton, QScrollBar, QSlider, QDialog, QTextBrowser, QInputDialog, QCheckBox
-=======
-from PyQt6.QtWidgets import QApplication, QLabel, QLineEdit, QComboBox, QMessageBox, QMainWindow, QFileDialog, QWidget, QVBoxLayout, QHBoxLayout, QPushButton, QScrollBar, QSlider, QDialog, QTextBrowser
->>>>>>> f1d078e6
 from PyQt6.QtGui import QAction, QActionGroup, QValidator, QIntValidator, QFont
 from PyQt6.QtCore import Qt, pyqtSignal, QSize
 from config_manager import config
@@ -203,7 +199,6 @@
         # Options menu
         options_menu = menubar.addMenu("Options")
         
-<<<<<<< HEAD
         # Playback Tempo submenu
         playback_tempo_menu = options_menu.addMenu("Playback Tempo")
         
@@ -222,7 +217,7 @@
             bpm_action = QAction(f"{bpm} BPM", self)
             bpm_action.triggered.connect(lambda checked, bpm=bpm: self.set_target_bpm(bpm))
             playback_tempo_menu.addAction(bpm_action)
-=======
+        
         # Playback Mode submenu
         playback_mode_menu = options_menu.addMenu("Playback Mode")
         
@@ -252,7 +247,6 @@
         # Set initial selection to one-shot (default)
         # The controller will update this later if needed
         self.one_shot_action.setChecked(True)
->>>>>>> f1d078e6
         
         # Help menu
         help_menu = menubar.addMenu(config.get_string("menus", "help"))
