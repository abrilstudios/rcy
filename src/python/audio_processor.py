import numpy as np
import soundfile as sf
import sounddevice as sd
import librosa
import os
import pathlib
import sys
import threading
from config_manager import config

class WavAudioProcessor:
    def __init__(self,
                 duration = 2.0,
                 sample_rate=44100,
                 preset_id='amen_classic'):
        self.segments = []
        self.preset_id = preset_id
        self.preset_info = None
        self.is_playing = False
        self.playback_thread = None
        self.playback_just_ended = False  # Flag to indicate playback has just ended
        self.is_stereo = False
        self.channels = 1
        
        # Initialize playback tempo settings
        self._init_playback_tempo()
        
        # Try to load the specified preset
        try:
            self.load_preset(preset_id)
        except Exception as e:
            print(f"ERROR: Failed to load preset '{preset_id}': {e}")
            sys.exit(1)
    
    def _init_playback_tempo(self):
        """Initialize playback tempo settings from config"""
        # Get playback tempo config with defaults
        pt_config = config.get_value_from_json_file("audio.json", "playbackTempo", {})
        
        # Read settings with defaults
        self.playback_tempo_enabled = pt_config.get("enabled", False)
        self.target_bpm = int(pt_config.get("targetBpm", 120))
        
        # Source BPM is calculated from audio duration and measures
        # Will be set properly after loading preset
        self.source_bpm = 120.0  # Default value
        
        print(f"Playback tempo initialized: {self.playback_tempo_enabled}, "
              f"target={self.target_bpm} BPM")

    def load_preset(self, preset_id):
        """Load an audio preset by its ID"""
        # Get preset info from config
        self.preset_info = config.get_preset_info(preset_id)
        if not self.preset_info:
            raise ValueError(f"Preset '{preset_id}' not found")
            
        # Get the project root to resolve relative paths
        current_file = pathlib.Path(__file__)
        project_root = current_file.parent.parent.parent
        
        # Resolve the filepath
        filepath = self.preset_info.get('filepath')
        if not filepath:
            raise ValueError(f"No filepath defined for preset '{preset_id}'")
            
        # Handle relative paths
        if not os.path.isabs(filepath):
            filepath = os.path.join(project_root, filepath)
            
        # Check if file exists
        if not os.path.exists(filepath):
            raise FileNotFoundError(f"Audio file not found: {filepath}")
            
        # Load the audio file
        self.set_filename(filepath)
        
        # Return the preset info for convenience
        return self.preset_info
        
    def set_filename(self, filename: str):
        try:
            self.filename = filename
            with sf.SoundFile(filename) as sound_file:
                self.sample_rate = sound_file.samplerate
                self.channels = sound_file.channels
                self.is_stereo = self.channels > 1
                self.total_time = len(sound_file) / self.sample_rate
                
            self.data_left, self.data_right = self._generate_data()
            
            # Ensure both left and right channels have the same length
            if len(self.data_left) != len(self.data_right):
                min_length = min(len(self.data_left), len(self.data_right))
                self.data_left = self.data_left[:min_length]
                self.data_right = self.data_right[:min_length]
                # Update total time based on the corrected data length
                self.total_time = min_length / self.sample_rate
                print(f"Warning: Channels had different lengths. Truncated to {min_length} samples.")
                
            # Create time array based on the actual data length
            self.time = np.linspace(0, self.total_time, len(self.data_left))
            self.segments = []
            
            # Calculate source BPM based on the loaded audio file
            measures = None  # Use the value from preset_info
            self.calculate_source_bpm(measures=measures)
        except Exception as e:
            print(f"Error loading audio file {filename}: {e}")
            raise

    def _generate_data(self) -> tuple[np.ndarray, np.ndarray]:
        """Load audio data and return left and right channels (or mono duplicated if single channel)"""
        audio_data, _ = sf.read(self.filename, always_2d=True)
        
        if audio_data.shape[1] > 1:
            # Stereo file - separate channels
            data_left = audio_data[:, 0]
            data_right = audio_data[:, 1]
            
            # Ensure both channels have the same length (fix for shape mismatch errors)
            if len(data_left) != len(data_right):
                min_length = min(len(data_left), len(data_right))
                data_left = data_left[:min_length]
                data_right = data_right[:min_length]
                print(f"Warning: Channels had different lengths. Truncated to {min_length} samples.")
        else:
            # Mono file - duplicate the channel for consistency in code
            data_left = audio_data.flatten()
            data_right = data_left.copy()
            
        return data_left, data_right

    def get_data(self, start_time: float, end_time: float) -> tuple[np.ndarray, np.ndarray, np.ndarray]:
        """Get raw time and audio data for the specified time range.
        
        Args:
            start_time: Start time in seconds
            end_time: End time in seconds
        
        Returns tuple: (time, left_channel, right_channel)
        """
        start_idx = int(start_time * self.sample_rate)
        end_idx = int(end_time * self.sample_rate)
        
        # Get the raw data for the specified range
        time_slice = self.time[start_idx:end_idx]
        left_slice = self.data_left[start_idx:end_idx]
        right_slice = self.data_right[start_idx:end_idx]
        
        # Return raw data without any downsampling (model should be pure)
        return time_slice, left_slice, right_slice

    def get_tempo(self, num_measures: int,
                        beats_per_measure: int = 4) -> float:
        total_beats = num_measures * beats_per_measure
        total_time_minutes = self.total_time / 60
        tempo = total_beats / total_time_minutes
        return tempo

    def split_by_measures(self, num_measures, measure_resolution):
        samples_per_measure = len(self.data_left) // num_measures
        samples_per_slice = samples_per_measure // measure_resolution
        self.segments = [i * samples_per_slice for i in range(1, num_measures * measure_resolution)]
        return self.segments

    def split_by_transients(self, threshold=None):
        # Get transient detection parameters from config
        td_config = config.get_value_from_json_file("audio.json", "transientDetection", {})
        
        # Use provided threshold or fallback to config value or default
        if threshold is None:
            threshold = td_config.get("threshold", 0.2)
        
        # Get other parameters from config with defaults
        wait_time = td_config.get("waitTime", 1)
        pre_max = td_config.get("preMax", 1)
        post_max = td_config.get("postMax", 1)
        delta_factor = td_config.get("deltaFactor", 0.1)
        
        # Calculate delta based on the threshold and delta factor
        delta = threshold * delta_factor
        
        print(f"split_by_transients: threshold={threshold}, wait={wait_time}, "
              f"pre_max={pre_max}, post_max={post_max}, delta={delta}")
        
        # Use left channel for transient detection
        onset_env = librosa.onset.onset_strength(y=self.data_left, sr=self.sample_rate)
        onsets = librosa.onset.onset_detect(
            onset_envelope=onset_env, 
            sr=self.sample_rate,
            delta=delta,
            wait=wait_time,
            pre_max=pre_max,
            post_max=post_max,
        )
        onset_samples = librosa.frames_to_samples(onsets)
        self.segments = onset_samples.tolist()
        return self.segments

    def remove_segment(self, click_time):
        print(f"AudioProcessor.remove_segment({click_time})")
        print(f"Current segments: {self.segments}")
        if not self.segments:
            print("No segments to remove")
            return
        try:
            click_sample = int(click_time * self.sample_rate)
            print(f"Looking for segment near sample {click_sample}")
            closest_index = min(range(len(self.segments)),
                                key=lambda i: abs(self.segments[i] - click_sample))
            print(f"Found closest segment at index {closest_index}, value {self.segments[closest_index]}")
            del self.segments[closest_index]
            print(f"Successfully removed segment. Remaining segments: {self.segments}")
        except Exception as e:
            print(f"ERROR in remove_segment: {e}")
            import traceback
            traceback.print_exc()

    def add_segment(self, click_time):
        print(f"AudioProcessor.add_segment({click_time})")
        try:
            new_segment = int(click_time * self.sample_rate)
            print(f"Adding segment at sample {new_segment}")
            self.segments.append(new_segment)
            self.segments.sort()
            print(f"Successfully added segment. Current segments: {self.segments}")
        except Exception as e:
            print(f"ERROR in add_segment: {e}")
            import traceback
            traceback.print_exc()

    def get_segments(self):
        return self.segments

    def get_segment_boundaries(self, click_time):
        click_sample = int(click_time * self.sample_rate)
        segments = self.get_segments()
        data_length = len(self.data_left)  # Use left channel for length reference
        
        for i, segment in enumerate(segments):
            if click_sample < segment:
                if i == 0:
                    return 0, segment / self.sample_rate
                else:
                    return segments[i-1] / self.sample_rate, segment / self.sample_rate
        if segments:
            return segments[-1] / self.sample_rate, data_length / self.sample_rate
        else:
            return 0, data_length / self.sample_rate

    def play_segment(self, start_time, end_time, reverse=False):
        """Play a segment of audio in a non-blocking way, with toggle support
        
        Args:
            start_time: Start time in seconds
            end_time: End time in seconds
            reverse: Whether to play the segment in reverse
        
        Returns:
            bool: True if playback started, False otherwise
        """
        print(f"### Model play_segment called with start_time={start_time}, end_time={end_time}, reverse={reverse}")
        
        # If already playing, stop the current playback
        if self.is_playing:
            print("### Model already playing, stopping playback")
            self.stop_playback()
            return False  # Indicate that we stopped playback instead of starting it
        
        # Always ensure start_time < end_time for sample extraction
        # We'll handle reverse playback by reversing the segment data
        if start_time > end_time:
            print(f"### Swapping start/end times: {start_time} > {end_time}")
            start_time, end_time = end_time, start_time
            
        # Extract the segment data
        start_sample = int(start_time * self.sample_rate)
        end_sample = int(end_time * self.sample_rate)
        print(f"### Converting to samples: start_sample={start_sample}, end_sample={end_sample}")
        
        # Validate sample range
        if start_sample < 0 or end_sample > len(self.data_left) or start_sample >= end_sample:
            print(f"### INVALID SAMPLE RANGE: start_sample={start_sample}, end_sample={end_sample}, data_length={len(self.data_left)}")
            return False
            
        # Create stereo segment if needed
        if self.is_stereo:
            print("### Creating stereo segment")
            left_segment = self.data_left[start_sample:end_sample]
            right_segment = self.data_right[start_sample:end_sample]
            segment = np.column_stack((left_segment, right_segment))
        else:
            print("### Creating mono segment")
            segment = self.data_left[start_sample:end_sample]
        
        # Reverse the segment if needed
        if reverse:
            print("### Reversing segment for playback")
            if self.is_stereo:
                # For stereo audio, we need to flip the rows but keep columns intact
                segment = np.flipud(segment.copy())
            else:
                # For mono audio, just flip the array
                segment = np.flip(segment.copy())
        
        print(f"### Segment created with shape: {segment.shape}")
        
        # Get the sample rate to use for playback (adjusted or original)
        playback_sample_rate = self.sample_rate
        if self.playback_tempo_enabled:
            playback_sample_rate = self.get_adjusted_sample_rate()
            print(f"### Using tempo-adjusted sample rate: {playback_sample_rate} Hz")
        
        # Define the playback function for threading
        def play_audio():
            try:
                print(f"### Starting playback thread for segment {start_time:.2f}s to {end_time:.2f}s")
<<<<<<< HEAD
                if self.playback_tempo_enabled:
                    ratio = self.get_playback_ratio()
                    print(f"### Tempo adjustment active: {ratio:.2f}x ({self.source_bpm:.1f} → {self.target_bpm} BPM)")
                    
=======
                print(f"### Direction: {'reverse' if reverse else 'forward'}")
>>>>>>> f1d078e6
                self.is_playing = True
                
                # Use the adjusted sample rate
                sd.play(segment, playback_sample_rate)
                sd.wait()  # This blocks until playback is complete
                print("### Playback complete")
            except Exception as e:
                print(f"### ERROR during playback: {e}")
                import traceback
                traceback.print_exc()
            finally:
                self.is_playing = False
                # Notify that playback has completed
                # Since we can't use QTimer from a thread, we'll set a flag
                # that can be checked by the main UI thread
                print("### Playback thread exiting")
                # Set a flag to indicate playback has ended
                self.playback_just_ended = True
        
        # Start playback in a separate thread
        print("### Creating playback thread")
        self.playback_thread = threading.Thread(target=play_audio)
        self.playback_thread.daemon = True  # Thread will exit when main program exits
        self.playback_thread.start()
        print("### Playback thread started")
        return True  # Indicate that we started playback
        
    def stop_playback(self):
        """Stop any currently playing audio"""
        if self.is_playing:
            sd.stop()
            self.is_playing = False
            
    # Removed _notify_playback_ended and set_playback_ended_callback methods
    # We now use the playback_just_ended flag checked by a timer in the controller
            # The thread will end naturally when sd.wait() is interrupted

    def get_sample_at_time(self, time):
        return int(time * self.sample_rate)
    
    def calculate_source_bpm(self, measures=None):
        """Calculate source BPM based on audio duration and measure count
        
        Formula: Source BPM = (60 × beats) / duration
        Where beats = measures × 4 (assuming 4/4 time signature)
        """
        if not hasattr(self, 'total_time') or self.total_time <= 0:
            print("Warning: Cannot calculate source BPM, invalid duration")
            return 120.0  # Default fallback
            
        # Use provided measures or get from preset info
        if measures is None:
            if self.preset_info and 'measures' in self.preset_info:
                measures = self.preset_info.get('measures', 4)
            else:
                measures = 4  # Default if not specified
                
        # Ensure positive value
        if measures <= 0:
            measures = 4
            
        # Get beats per measure from config (default to 4/4 time signature)
        beats_per_measure = 4  # Standard 4/4 time for breakbeats
        
        # Calculate total beats in the audio file
        total_beats = measures * beats_per_measure
        
        # Calculate BPM based on total beats
        source_bpm = (60.0 * total_beats) / self.total_time
        
        # Store the calculated value
        self.source_bpm = source_bpm
        
        print(f"Calculated source BPM: {source_bpm:.2f} based on {measures} measures × {beats_per_measure} beats = {total_beats} beats over {self.total_time:.2f}s duration")
        return source_bpm
    
    def get_playback_ratio(self):
        """Calculate the playback ratio for tempo adjustment
        
        Formula: playbackRatio = targetBPM / sourceBPM
        """
        if not self.playback_tempo_enabled:
            return 1.0  # No adjustment
            
        if not hasattr(self, 'source_bpm') or self.source_bpm <= 0:
            # Recalculate if needed
            self.calculate_source_bpm()
            
        if self.source_bpm <= 0:
            return 1.0  # Safety check
            
        # Calculate the ratio
        ratio = self.target_bpm / self.source_bpm
        
        print(f"Playback ratio: {ratio:.2f} (target: {self.target_bpm} BPM / source: {self.source_bpm:.2f} BPM)")
        return ratio
    
    def get_adjusted_sample_rate(self):
        """Get the sample rate adjusted for tempo change"""
        if not self.playback_tempo_enabled:
            return self.sample_rate
            
        # Calculate the playback ratio
        ratio = self.get_playback_ratio()
        
        # Apply ratio to sample rate
        adjusted_rate = int(self.sample_rate * ratio)
        
        print(f"Adjusted sample rate: {adjusted_rate} Hz (original: {self.sample_rate} Hz, ratio: {ratio:.2f})")
        return adjusted_rate
    
    def set_playback_tempo(self, enabled, target_bpm=None):
        """Configure playback tempo settings
        
        Args:
            enabled (bool): Whether tempo adjustment is enabled
            target_bpm (int, optional): Target tempo in BPM
        """
        self.playback_tempo_enabled = enabled
        
        if target_bpm is not None:
            self.target_bpm = int(target_bpm)
            
        # Ensure source BPM is calculated
        if not hasattr(self, 'source_bpm') or self.source_bpm <= 0:
            self.calculate_source_bpm()
            
        print(f"Playback tempo updated: {self.playback_tempo_enabled}, "
              f"target={self.target_bpm} BPM, source={self.source_bpm:.2f} BPM")
        
        # Return the new playback ratio for convenience
        return self.get_playback_ratio()
        
    def cut_audio(self, start_sample, end_sample):
        """Trim audio to the region between start_sample and end_sample"""
        try:
            # Ensure valid range
            data_length = len(self.data_left)
            if start_sample < 0:
                start_sample = 0
            if end_sample > data_length:
                end_sample = data_length
            if start_sample >= end_sample:
                return False
                
            # Extract the selected portion of both channels
            trimmed_left = self.data_left[start_sample:end_sample]
            trimmed_right = self.data_right[start_sample:end_sample]
            
            # Update the audio data
            self.data_left = trimmed_left
            self.data_right = trimmed_right
            
            # Update total time based on new length
            self.total_time = len(self.data_left) / self.sample_rate
            
            # Update time array
            self.time = np.linspace(0, self.total_time, len(self.data_left))
            
            # Clear segments since they're now invalid
            self.segments = []
            
            return True
        except Exception as e:
            print(f"Error in cut_audio: {e}")
            return False<|MERGE_RESOLUTION|>--- conflicted
+++ resolved
@@ -316,14 +316,12 @@
         def play_audio():
             try:
                 print(f"### Starting playback thread for segment {start_time:.2f}s to {end_time:.2f}s")
-<<<<<<< HEAD
+                print(f"### Direction: {'reverse' if reverse else 'forward'}")
+                
                 if self.playback_tempo_enabled:
                     ratio = self.get_playback_ratio()
                     print(f"### Tempo adjustment active: {ratio:.2f}x ({self.source_bpm:.1f} → {self.target_bpm} BPM)")
-                    
-=======
-                print(f"### Direction: {'reverse' if reverse else 'forward'}")
->>>>>>> f1d078e6
+                
                 self.is_playing = True
                 
                 # Use the adjusted sample rate
